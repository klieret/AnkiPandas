--- conflicted
+++ resolved
@@ -24,17 +24,19 @@
       ]
     },
     {
-<<<<<<< HEAD
       "login": "brownbat",
       "name": "Thomas Brownback",
       "avatar_url": "https://avatars2.githubusercontent.com/u/26754?v=4",
       "profile": "http://thomasbrownback.com/",
-=======
+      "contributions": [
+        "bug"
+      ]
+    },
+    {
       "login": "p4nix",
       "name": "p4nix",
       "avatar_url": "https://avatars1.githubusercontent.com/u/7038116?v=4",
       "profile": "https://github.com/p4nix",
->>>>>>> eac8e8d9
       "contributions": [
         "bug"
       ]
