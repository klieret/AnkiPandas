--- conflicted
+++ resolved
@@ -51,7 +51,7 @@
                 "_find_db: Search path %r is a file, but filename does not "
                 "match that of %r.",
                 str(search_path),
-                filename
+                filename,
             )
             return collections.defaultdict(list)
     found = collections.defaultdict(list)  # type: DefaultDict[str, List[Path]]
@@ -174,17 +174,11 @@
                 user, ", ".join(map(str, results_user))
             )
         )
-<<<<<<< HEAD
 
     assert len(results_user) == 1
     final_result = results_user[0]
-    log.debug(f"Database found at '{final_result}'.")
+    log.debug("Database found at %r.", final_result)
     return final_result
-=======
-    found = found[0]
-    log.debug("Database found at %r.", found)
-    return found
->>>>>>> 9df104b3
 
 
 @lru_cache(32)
